--- conflicted
+++ resolved
@@ -1015,11 +1015,8 @@
 diab
 #elif definded(__CTC__)
 tasking_vx
-<<<<<<< HEAD
 #else
 unknown
-=======
->>>>>>> 86086664
 #endif
 __VERSION__
 "
